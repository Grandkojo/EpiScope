--- conflicted
+++ resolved
@@ -15,12 +15,9 @@
 import Signup from "./pages/Signup";
 import ProtectedRoute from "./components/ProtectedRoute";
 import UserSettings from "./user/UserSettings";
-<<<<<<< HEAD
 import UserTrends from "./user/UserTrends";
 import UserAIProfile from "./user/UserAiProfile";
-=======
 import UserAnalytics from "./user/UserAnalytics";
->>>>>>> c166bf25
 import { QueryClient, QueryClientProvider } from "@tanstack/react-query";
 import { NotificationProvider } from "./contexts/notification-context";
 import { NotificationContainer } from "./components/notification-container";
@@ -53,14 +50,11 @@
 
                 <Route path="/users/*" element={<UserLayout />}>
                   <Route index element={<UserDashboard />} />
-<<<<<<< HEAD
                   <Route path="settings" element={<UserSettings/>}></Route>
                   <Route path="health trends" element={<UserTrends/>}> </Route>
                   <Route  path="ai" element={<UserAIProfile/>}></Route>
-=======
                   <Route path="analytics" element={<UserAnalytics />} />
                   <Route path="settings" element={<UserSettings />}></Route>
->>>>>>> c166bf25
                 </Route>
               </Route>
             </Routes>
